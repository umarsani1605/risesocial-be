--- conflicted
+++ resolved
@@ -39,10 +39,10 @@
  * @returns {string} Server key for current environment
  */
 export const getServerKey = () => {
-    console.log(`[MidtransClient] Initialized in ${mode} mode`);
-    console.log(`[MidtransClient] Base URL: ${getBaseUrl()}`);
-    console.log(`[MidtransClient] Server Key: ${serverKey}`);
-    return serverKey
+  console.log(`[MidtransClient] Initialized in ${mode} mode`);
+  console.log(`[MidtransClient] Base URL: ${getBaseUrl()}`);
+  console.log(`[MidtransClient] Server Key: ${serverKey}`);
+  return serverKey;
 };
 
 /**
@@ -59,12 +59,8 @@
   return mode === 'PRODUCTION'
     ? process.env.MIDTRANS_PRODUCTION_URL || 'https://api.midtrans.com'
     : process.env.MIDTRANS_SANDBOX_URL || 'https://api.sandbox.midtrans.com';
-<<<<<<< HEAD
 };
 
 console.log(`[MidtransClient] Initialized in ${mode} mode`);
 console.log(`[MidtransClient] Base URL: ${getBaseUrl()}`);
-console.log(`[MidtransClient] Server Key: ${serverKey.substring(0, 10)}...`);
-=======
-};
->>>>>>> 22a0c484
+console.log(`[MidtransClient] Server Key: ${serverKey.substring(0, 10)}...`);